--- conflicted
+++ resolved
@@ -216,13 +216,8 @@
 
     <script> 
 
-<<<<<<< HEAD
-        if (location.pathname.startsWith("abyssbox-source/website/")) {
-            location.pathname = "/abyssbox-testing/" + location.pathname.slice("/abyssbox-source/website/".length)
-=======
         if (location.pathname.startsWith("/abyssbox-source/website/")) {
             location.pathname = "/abyssbox-testing/" + location.pathname.slice("/abyssbox-source/website/".length);
->>>>>>> c076b2cd
         } else if (location.pathname.startsWith("/abyssbox-source/website/index.html")) {
             console.log("Welcome to AbyssBox Source (The HTML File)");
         }
